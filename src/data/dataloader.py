--- conflicted
+++ resolved
@@ -3,13 +3,9 @@
 import os
 from torch.utils import data
 import pandas as pd
-<<<<<<< HEAD
-
-=======
 import librosa
 from src.utils.RawBoost import SSI_additive_noise
 import torch
->>>>>>> 2681764f
 class RawAudio(data.Dataset):
     def __init__(self, path_to_database, meta_csv, nb_samp = 0, cut = True, return_label = True, norm_scale = True, part='train', args=None, return_wav2vec_ft=False):
         super(RawAudio, self).__init__()
